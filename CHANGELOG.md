--- conflicted
+++ resolved
@@ -1,20 +1,23 @@
 # Change Log
 
-<<<<<<< HEAD
 ## Version v1.4.0-dev - 2022/11/01
 
-* tools/geneos: skip failed permissions on /prox/*/fd - let 'ps' work for restricted processes
-* tools/geneos: fix update-during-install support, add --force flag for this too
-* tools/geneos: fix logic to match latest packages when major number changes
-* pkg/geneos: add EnvironmentRef and fix periodStartTime attribute
-=======
+* Fixes
+
+  * tools/geneos: skip failed permissions on /prox/*/fd - let 'ps' work for restricted processes
+  * tools/geneos: fix update-during-install support, add --force flag for this too
+  * tools/geneos: fix logic to match latest packages when major number changes
+
+* Changes
+
+  * pkg/geneos: add EnvironmentRef and fix periodStartTime attribute
+
 ## Version v1.3.1 - 2022/11/01
 
 * Fixes
 
   * tools/geneos: chown files and directories creates when run as root
   * tools/geneos: ensure plain 'init' creates all components dirs
->>>>>>> c489fde8
 
 ## Version v1.3.0 - 2022/10/25
 
