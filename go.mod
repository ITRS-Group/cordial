module github.com/itrs-group/cordial

go 1.17

require (
	github.com/PagerDuty/go-pagerduty v1.6.0
	github.com/StackExchange/wmi v1.2.1
	github.com/mackerelio/go-osstat v0.2.3
	github.com/rs/zerolog v1.28.0
	github.com/spf13/viper v1.13.0
	golang.org/x/crypto v0.0.0-20221010152910-d6f0a8c073c2
)

require (
	github.com/fsnotify/fsnotify v1.5.4 // indirect
	github.com/go-ole/go-ole v1.2.6 // indirect
	github.com/google/go-querystring v1.0.0 // indirect
	github.com/hashicorp/hcl v1.0.0 // indirect
	github.com/kr/pretty v0.3.0 // indirect
	github.com/kr/text v0.2.0 // indirect
	github.com/magiconair/properties v1.8.6 // indirect
<<<<<<< HEAD
	github.com/mattn/go-colorable v0.1.12 // indirect
	github.com/mattn/go-isatty v0.0.14 // indirect
=======
	github.com/mattn/go-colorable v0.1.13 // indirect
	github.com/mattn/go-isatty v0.0.16 // indirect
>>>>>>> 7dfe8974
	github.com/mitchellh/mapstructure v1.5.0 // indirect
	github.com/pelletier/go-toml v1.9.5 // indirect
	github.com/pelletier/go-toml/v2 v2.0.5 // indirect
	github.com/rogpeppe/go-internal v1.6.1 // indirect
	github.com/spf13/afero v1.9.2 // indirect
	github.com/spf13/cast v1.5.0 // indirect
	github.com/spf13/jwalterweatherman v1.1.0 // indirect
	github.com/spf13/pflag v1.0.5 // indirect
	github.com/subosito/gotenv v1.4.1 // indirect
	golang.org/x/sys v0.0.0-20221010170243-090e33056c14 // indirect
	golang.org/x/text v0.3.7 // indirect
	gopkg.in/check.v1 v1.0.0-20201130134442-10cb98267c6c // indirect
	gopkg.in/ini.v1 v1.67.0 // indirect
	gopkg.in/yaml.v2 v2.4.0 // indirect
	gopkg.in/yaml.v3 v3.0.1 // indirect
)<|MERGE_RESOLUTION|>--- conflicted
+++ resolved
@@ -19,13 +19,8 @@
 	github.com/kr/pretty v0.3.0 // indirect
 	github.com/kr/text v0.2.0 // indirect
 	github.com/magiconair/properties v1.8.6 // indirect
-<<<<<<< HEAD
-	github.com/mattn/go-colorable v0.1.12 // indirect
-	github.com/mattn/go-isatty v0.0.14 // indirect
-=======
 	github.com/mattn/go-colorable v0.1.13 // indirect
 	github.com/mattn/go-isatty v0.0.16 // indirect
->>>>>>> 7dfe8974
 	github.com/mitchellh/mapstructure v1.5.0 // indirect
 	github.com/pelletier/go-toml v1.9.5 // indirect
 	github.com/pelletier/go-toml/v2 v2.0.5 // indirect
